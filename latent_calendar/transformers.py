--- conflicted
+++ resolved
@@ -53,7 +53,6 @@
     return prop_hour + prop_minute + prop_second + prop_microsecond
 
 
-<<<<<<< HEAD
 @nw.narwhalify
 def create_timestamp_features(df: FrameT, timestamp_col: str) -> FrameT:
     col = nw.col(timestamp_col)
@@ -67,10 +66,7 @@
     )
 
 
-class CalandarTimestampFeatures(BaseEstimator, TransformerMixin):
-=======
 class CalendarTimestampFeatures(BaseEstimator, TransformerMixin):
->>>>>>> 2c35a503
     """Day of week and prop into day columns creation."""
 
     def __sklearn_tags__(self):
